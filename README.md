# surfpy

Wave and weather tools written in pure python

<<<<<<< HEAD
## Running the Tests

```bash
python setup.py test
```
=======
## Installing dependencies

First, this project makes heavy use of [`grippy`](https://github.com/mpiannucci/grippy), a pure python `grib2` library written by myself. This library allows for reading `grib2` files without needing to install `c` for `fortran` libraries. I have not worked out deployment perfectly yet, so for now the library should be cloned and then added to your `pythonpath`. I typically clone it into the same parent directory as I am cloning `surfpy` into, but anywhere `pythonpath` can find it is sufficient.

Finally, assuming `grippy` has been cloned and is available in your `pythonpath`, adding the following requirements.txt should be sufficient:
```
requests
numpy
matplotlib
```

## Running the Tests
>>>>>>> 67040da0

## Examples

<<<<<<< HEAD
See the `examples` directory for usage
=======
```bash
python -m surfpy.test_forecast
python -m surfpy.test_buoy
python -m surfpy.test_sun
python -m surfpy.test_tides
```

## License

This project is [`MIT` Licensed](LICENSE.txt). Please see [`LICENSE.txt`](LICENSE.txt) for more info. 
>>>>>>> 67040da0
<|MERGE_RESOLUTION|>--- conflicted
+++ resolved
@@ -2,40 +2,16 @@
 
 Wave and weather tools written in pure python
 
-<<<<<<< HEAD
 ## Running the Tests
 
 ```bash
 python setup.py test
 ```
-=======
-## Installing dependencies
-
-First, this project makes heavy use of [`grippy`](https://github.com/mpiannucci/grippy), a pure python `grib2` library written by myself. This library allows for reading `grib2` files without needing to install `c` for `fortran` libraries. I have not worked out deployment perfectly yet, so for now the library should be cloned and then added to your `pythonpath`. I typically clone it into the same parent directory as I am cloning `surfpy` into, but anywhere `pythonpath` can find it is sufficient.
-
-Finally, assuming `grippy` has been cloned and is available in your `pythonpath`, adding the following requirements.txt should be sufficient:
-```
-requests
-numpy
-matplotlib
-```
-
-## Running the Tests
->>>>>>> 67040da0
 
 ## Examples
 
-<<<<<<< HEAD
 See the `examples` directory for usage
-=======
-```bash
-python -m surfpy.test_forecast
-python -m surfpy.test_buoy
-python -m surfpy.test_sun
-python -m surfpy.test_tides
-```
 
 ## License
 
-This project is [`MIT` Licensed](LICENSE.txt). Please see [`LICENSE.txt`](LICENSE.txt) for more info. 
->>>>>>> 67040da0
+This project is [`MIT` Licensed](LICENSE)